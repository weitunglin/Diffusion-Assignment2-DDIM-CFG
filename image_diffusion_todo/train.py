--- conflicted
+++ resolved
@@ -93,11 +93,6 @@
                 plt.plot(losses)
                 plt.savefig(f"{save_dir}/loss.png")
                 plt.close()
-<<<<<<< HEAD
-                # samples = ddpm.sample(6, return_traj=False, class_label=torch.tensor([1,1,2,2,3,3]), guidance_scale=7.5)
-                samples = ddpm.sample(4, return_traj=False)
-=======
-
                 if args.use_cfg:  # Conditional, CFG training
                     samples = ddpm.sample(
                         4,
@@ -106,8 +101,6 @@
                     )
                 else:  # Unconditional training
                     samples = ddpm.sample(4, return_traj=False)
-
->>>>>>> 1253c933
                 pil_images = tensor_to_pil_image(samples)
                 for i, img in enumerate(pil_images):
                     img.save(save_dir / f"step={step}-{i}.png")
